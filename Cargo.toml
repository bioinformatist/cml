[workspace]
members = [
    "cml-core",
    "cml-tdengine",
]
resolver = "2"

[workspace.dependencies]
anyhow = "1"
rand = "0.8.5"
dashmap = { version = "5.5.0", features = ["inline"] }
<<<<<<< HEAD
deadpool = { version = "0.10.0", default-features = false, features = ["managed", "rt_tokio_1"] }
=======
derive_builder = "0.12.0"
>>>>>>> 59cf0a28
chrono = "0.4.26"
burn = "0.9.0"
serde = { version = "1.0.163", features = ["derive"] }
typed-builder = "0.16.2"<|MERGE_RESOLUTION|>--- conflicted
+++ resolved
@@ -9,11 +9,6 @@
 anyhow = "1"
 rand = "0.8.5"
 dashmap = { version = "5.5.0", features = ["inline"] }
-<<<<<<< HEAD
-deadpool = { version = "0.10.0", default-features = false, features = ["managed", "rt_tokio_1"] }
-=======
-derive_builder = "0.12.0"
->>>>>>> 59cf0a28
 chrono = "0.4.26"
 burn = "0.9.0"
 serde = { version = "1.0.163", features = ["derive"] }
